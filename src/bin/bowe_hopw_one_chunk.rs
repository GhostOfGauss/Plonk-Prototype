--- conflicted
+++ resolved
@@ -4,11 +4,7 @@
 use dusk_plonk::prelude::*;
 use rand::{prelude::StdRng, Rng, RngCore, SeedableRng};
 /// For circuit, we need to constrain bits input to be in [0,1]
-<<<<<<< HEAD
 fn bowe_hopwood_native(gen: JubJubExtended, bits: &[bool]) -> JubJubExtended {
-=======
-fn bowe_hopwood_native(gen: JubJubExtended, bits: [bool; 3]) -> JubJubExtended {
->>>>>>> 0db8de43
     assert_eq!(bits.len(), 3);
     // generate gen, 2*gen, 4*gen
     let gen2 = gen + gen;
@@ -27,13 +23,8 @@
 
 pub struct BHOneChunk {
     gen: JubJubAffine,
-<<<<<<< HEAD
     bits: Vec<bool>,
     target_hash: JubJubAffine
-=======
-    bits: [bool; 3],
-    target_hash: JubJubAffine,
->>>>>>> 0db8de43
 }
 
 impl Circuit for BHOneChunk {
@@ -67,14 +58,6 @@
             let temp = composer.conditional_point_select(gen2, point_zero, bits[1]);
             encoded = composer.point_addition_gate(encoded, temp);
         }
-<<<<<<< HEAD
-=======
-
-        // // TODO: looks not efficient, probably use 1) fixed base  2)allocate constant for negative one
-        // Q1: go over the code for sanity check
-        // Q2: how to allocate constant scalar
-        // Q3: how to allocate constant affine point
->>>>>>> 0db8de43
 
         let encoded_ne = {
             let temp = composer.add_input(JubJubScalar::one().neg().into());
@@ -95,15 +78,9 @@
 fn main() {
     let mut rng = StdRng::seed_from_u64(0x12345678);
     let gen = dusk_jubjub::GENERATOR_EXTENDED * JubJubScalar::from(rng.next_u64());
-<<<<<<< HEAD
     let mut bits = vec![false;3];
     bits.iter_mut().for_each(|b|*b = rng.gen());
     let native_result = bowe_hopwood_native(gen, &bits);
-=======
-    let mut bits = [false; 3];
-    bits.iter_mut().for_each(|b| *b = rng.gen());
-    let native_result = bowe_hopwood_native(gen, bits);
->>>>>>> 0db8de43
 
     let mut circuit = BHOneChunk {
         bits: bits.clone(),
