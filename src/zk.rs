--- conflicted
+++ resolved
@@ -19,10 +19,6 @@
 pub mod allocated_scalar;
 pub mod circuits;
 pub mod gadgets;
-<<<<<<< HEAD
 pub mod bowe_hopwood;
 pub use allocated_scalar::AllocatedScalar;
-=======
-pub use allocated_scalar::AllocatedScalar;
-pub mod pedersen;
->>>>>>> 0db8de43
+pub mod pedersen;